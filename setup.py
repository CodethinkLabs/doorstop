#!/usr/bin/env python

"""
Setup script for Doorstop.
"""

<<<<<<< HEAD
import os
from setuptools import setup, Command

from doorstop import __project__
=======
from setuptools import setup, Command
>>>>>>> d703e751


class TestCommand(Command):  # pylint: disable=R0904
    """Runs the unit and integration tests."""
    user_options = []

    def initialize_options(self):
        pass

    def finalize_options(self):
        pass

    def run(self):
        import sys
        import subprocess
        raise SystemExit(subprocess.call([sys.executable, '-m',
                                          'unittest', 'discover']))

setup(
<<<<<<< HEAD
    name=__project__,
=======
    name='Doorstop',
>>>>>>> d703e751
    version='0.0.0',

    description="Manage your requirements as text using version control.",
    url='http://pypi.python.org/pypi/Doorstop',
    author='Jace Browning',
    author_email='jacebrowning@gmail.com',

    packages=['doorstop', 'doorstop.test'],

    cmdclass={'test': TestCommand},
    long_description=open('README.rst').read(),
    license='LICENSE.txt',
)
<|MERGE_RESOLUTION|>--- conflicted
+++ resolved
@@ -1,51 +1,42 @@
-#!/usr/bin/env python
-
-"""
-Setup script for Doorstop.
-"""
-
-<<<<<<< HEAD
-import os
-from setuptools import setup, Command
-
-from doorstop import __project__
-=======
-from setuptools import setup, Command
->>>>>>> d703e751
-
-
-class TestCommand(Command):  # pylint: disable=R0904
-    """Runs the unit and integration tests."""
-    user_options = []
-
-    def initialize_options(self):
-        pass
-
-    def finalize_options(self):
-        pass
-
-    def run(self):
-        import sys
-        import subprocess
-        raise SystemExit(subprocess.call([sys.executable, '-m',
-                                          'unittest', 'discover']))
-
-setup(
-<<<<<<< HEAD
-    name=__project__,
-=======
-    name='Doorstop',
->>>>>>> d703e751
-    version='0.0.0',
-
-    description="Manage your requirements as text using version control.",
-    url='http://pypi.python.org/pypi/Doorstop',
-    author='Jace Browning',
-    author_email='jacebrowning@gmail.com',
-
-    packages=['doorstop', 'doorstop.test'],
-
-    cmdclass={'test': TestCommand},
-    long_description=open('README.rst').read(),
-    license='LICENSE.txt',
-)
+#!/usr/bin/env python
+
+"""
+Setup script for Doorstop.
+"""
+
+from setuptools import setup, Command
+
+from doorstop import __project__
+
+
+class TestCommand(Command):  # pylint: disable=R0904
+    """Runs the unit and integration tests."""
+    user_options = []
+
+    def initialize_options(self):
+        pass
+
+    def finalize_options(self):
+        pass
+
+    def run(self):
+        import sys
+        import subprocess
+        raise SystemExit(subprocess.call([sys.executable, '-m',
+                                          'unittest', 'discover']))
+
+setup(
+    name=__project__,
+    version='0.0.0',
+
+    description="Manage your requirements as text using version control.",
+    url='http://pypi.python.org/pypi/Doorstop',
+    author='Jace Browning',
+    author_email='jacebrowning@gmail.com',
+
+    packages=['doorstop', 'doorstop.test'],
+
+    cmdclass={'test': TestCommand},
+    long_description=open('README.rst').read(),
+    license='LICENSE.txt',
+)