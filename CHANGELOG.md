--- conflicted
+++ resolved
@@ -1,15 +1,4 @@
-<<<<<<< HEAD
-# 2.1 (future)
-
-- **BREAKING:** The fingerprint calculation method of reviewed extended
-attributes changed.  Use `doorstop review all` followed by `doorstop clear all`
-to update an existing project. WARNING: This marks all items as reviewed and
-clears all suspect links.
-
-# 2.0 (2019-11-29)
-=======
 # 2.0 (2019-11-30)
->>>>>>> 6b34457c
 
 - **BREAKING:** Switched to SHA256 for tracking changes to files and reviews of extended attributes.  Use `doorstop review all` followed by `doorstop clear all` to update an existing project. WARNING: This marks all items as reviewed and clears all suspect links.
 - Dropped support for Python 3.5.
