<<<<<<< HEAD
# 2.2 (beta)

- Added support for UTF-8 symbols in references. ([@stanislaw ](https://github.com/doorstop-dev/doorstop/pull/485))
=======
# 2.1.4 (2021-01-15)

- Updated `markdown` to fix `AttributeError` in `doorstop-server`.
>>>>>>> b211f8d5

# 2.1.3 (2021-01-14)

- Removed `mdx_outline` Markdown extension, which is incompatible with Python 3.9.

# 2.1.2 (2020-07-06)

- Fixed tree builder to skip virtual environments.

# 2.1.1 (2020-02-16)

- Fixed missing `six` dependency.

# 2.1 (2020-02-16)

- Updated dependencies.

# 2.0 (2019-11-30)

- **BREAKING:** Switched to SHA256 for tracking changes to files and reviews of extended attributes.  Use `doorstop review all` followed by `doorstop clear all` to update an existing project. WARNING: This marks all items as reviewed and clears all suspect links.
- Dropped support for Python 3.5.
- Fixed a bug with items not getting saved after edits.
- Added the ability to explicitly name a requirement.
- Improved the error message when there are multiple root documents.

# 1.6 (2019-08-10)

- Updated `edit` and `reorder` commands to use `$EDITOR`.
- Promoted support for item headers out of beta.
- Fixed bug with Doorstop attempting to import formulas from XLSX.
- Added support for `!include` statements in YAML to share configuration.
- Added `--default` option to `add` to specify a file with defaults values.

# 1.5 (2018-09-19)

- Added preliminary support for item headers. ([@rickeywang](https://github.com/doorstop-dev/doorstop/pull/285))
- Added major enhancements to the Desktop GUI. ([@elarivie](https://github.com/doorstop-dev/doorstop/pull/290))
    + Converted document outline to a tree view.
    + Made documents navigable via clicking links.
    + Added an icon for Linux and Windows.
- Fixed duplicate headings when publishing. ([@guille-r](https://github.com/doorstop-dev/doorstop/pull/302))
- Added Python 3.7 support.

# 1.4 (2017-10-22)

- Fixed issue running doorstop on CI. ([@ojohnny](https://github.com/doorstop-dev/doorstop/pull/281))

# 1.3.1 (2017-08-26)

- Fixed templates location for installation issue.

# 1.3 (2017-07-29)

- Updated HTML templates.
- Bug fixes.

# 1.2.1 (2017-02-25)

- Fixed issue where could `doorstop create` deleting the whole project.

# 1.2 (2017-02-11)

- Disabled excessive text cleanup in items. ([@michaelnt](https://github.com/michaelnt))
    + Running `doorstop review all` will be required due to whitespace changes.
- Added `--no-levels={all,body}` publishing options. ([@michaelnt](https://github.com/michaelnt))
- Removed unnecessary line breaks (`<br>`) in generated HTML. ([@michaelnt](https://github.com/michaelnt))
- **DEPRECATION WARNING:** `--no-body-levels` will not be supported in a future release.

# 1.1 (2017-01-09)

- Added '--strict-child-check' option to ensure links from every child document.

# 1.0.2 (2016-06-08)

- Moved the documentation to [ReadTheDocs](http://doorstop.readthedocs.io).

# 1.0 (2016-04-17)

- Fixed a bug checking levels across inactive items.
- Added error message for all IO errors.
- Added '--skip' options to disable documents during validation.
- Added Mercurial support. ([@tjasz](https://github.com/tjasz))

# 0.8.4 (2015-03-12)

- Restrict `openpyxl < 2.2` (there appears to be a breaking change).

# 0.8.3 (2014-10-10)

- Fixed a bug running VCS commands in subdirectories.
- Excluded `openpyxl == 2.1.0` as a dependency version.

# 0.8.2 (2014-09-29)

- Limit the maximum version of `openpyxl` to 2.1.0 due to deprecation bug.

# 0.8.1 (2014-09-04)

- Fixed a bug requesting new item numbers from the server.

# 0.8 (2014-08-28)

- Added `doorstop clear ...` to absolve items of their suspect link status.
- Added `doorstop review ...` to absolve items of their unreviewed status.
- Added `Item.clear()` to save stamps (hashes) of linked items.
- Added `Item.review()` to save stamps (hashes) of reviewed items.
- Added `doorstop reorder ...` to organize a document's structure.
- Renamed `Item.id` and `identifer` arguments to `uid`
- Added '--no-body-levels' to `doorstop publish` to hide levels on non-headings.
- Added `doorstop-server` to launch a REST API for UID reservation.
- Added '--server' argument to `doorstop add` to specify the server address.
- Added '--warn-all' and '--error-all' options promote warnings to errors.

# 0.7.1 (2014-08-18)

- Fixed bug importing items with empty attributes.

# 0.7 (2014-07-08)

- Added `doorstop delete ...` to delete document directories.
- Added `doorstop export ...` to export content for external tools.
- Fixed `doorstop publish ...` handling of unknown formats.
- Added tree structure and traceability to `index.html`.
- Added clickable links using Item IDs in HTML header tags.
- Fixed bug publishing a document to a directory.
- Fixed bug publishing a document without an extension or type specified.
- Updated `doorstop import ...` to import from document export formats.
- Updated `doorstop edit ...` to support document export/import.
- Renamed `doorstop new ...` to `doorstop create ...`.
- Made 'all' a reserved word, which cannot be used as a prefix.

# 0.6 (2014-05-15)

- Refactored `Item` levels into a `Level` class.
- Refactored `Item` identifiers into an `ID` class.
- Refactored `Item` text into a `Text` class (behaves like `str`).
- Methods no longer require nor accept 'document' and 'tree' arguments.
- Renamed `Item.find_rlinks()` to `Item.find_child_links()`.
- Changed '--no-rlink-check' to '--no-child-check'.
- Added `Item.find_child_items()` and `Item.find_child_documents()`.
- Added aliases to Item: parent_links, child_links/items/documents.
- Added '--with-child-links' to `doorstop publish` to publish child links.
- Added `doorstop import ...` CLI to import documents and items.
- Refactored `Document` prefixes in a `Prefix` class.
- Added '--no-level-check' to disable document level validation.
- Added '--reorder' option to `doorstop` to enable reordering.

# 0.5 (2014-04-25)

- Converted `Item.issues()` to a property and added `Item.get_issues()`.
- Added '--level' option to `doorstop add` to force an item level.
- Added warnings for duplicate item levels in a document.
- Added warnings for skipped item levels in a document.
- Renamed `Item` methods: add_link -> link, remove_link -> unlink, valid -> validate.
- Renamed `Document` methods: add -> add_item, remove -> remove_item, valid -> validate.
- Renamed `Tree` methods: new -> new_document, add -> add_item, remove -> remove_item, link -> link_items, unlink -> unlink_items, edit -> edit_item, valid -> validate.
- Added `doorstop.importer` functions to add exiting documents and items.

# 0.4.3 (2014-03-18)

- Fixed storage of 2-part levels ending in a multiple of 10.

# 0.4.2 (2014-03-17)

- Fixed a case where `Item.root` was not set.

# 0.4.1 (2014-03-16)

- Fixed auto save/load decorator order.

# 0.4 (2014-03-16)

- Added `Tree.delete()` to delete all document directories and item files.
- Added `doorstop publish all <directory>` to publish trees and `index.html`.

# 0.3 (2014-03-12)

- Added find_document and find_item convenience functions.
- Added `Document.delete()` to delete a document directory and its item files.

# 0.2 (2014-03-05)

- All `Item` text attributes are now be split by sentences and line-wrapped.
- Added `Tree.load()` for cases when lazy loading is too slow.
- Added caching to `Tree.find_item()` and `Tree.find_document()`.

# 0.1 (2014-02-17)

- Top-level items are no longer required to have a level ending in zero.
- Added `Item/Document.extended` to get a list of extended attribute names.

# 0.0.21 (2014-02-14)

- Documents can now have item files in sub-folders.

# 0.0.20 (2014-02-13)

- Updated `doorstop.core.report` to support lists of items.

# 0.0.19 (2014-02-13)

- Updated doorstop.core.report to support items or documents.
- Removed the 'iter\_' prefix from all generators.

# 0.0.18 (2014-02-12)

- Fixed CSS bullets indent.

# 0.0.17 (2014-01-31)

- Added caching of `Item` in the `Document` class.
- Added `Document.remove()` to delete an item by its ID.
- `Item.find_rlinks()` will now search the entire tree for links.

# 0.0.16 (2014-01-28)

- Added `Item.find_rlinks()` to return reverse links and child documents.
- Changed the logging format.
- Added a '--project' argument to provide a path to the root of the project.

# 0.0.15 (2014-01-27)

- Fixed a mutable default argument bug in `Item` creation.

# 0.0.14 (2014-01-27)

- Added `Tree/Document/Item.iter_issues()` method to yield all issues.
- `Tree/Document/Item.check()` now logs all issues rather than failing fast.
- Renamed `Tree/Document/Item.check()` to `valid()`.

# 0.0.13 (2014-01-25)

- Added `Document.sep` to separate prefix and item numbers.

# 0.0.12 (2014-01-24)

- Fixed missing package data.

# 0.0.11 (2014-01-23)

- Added `Item.active` property to disable certain items.
- Added `Item.derived` property to disable link checking on certain items.

# 0.0.10 (2014-01-22)

- Switched to embedded CSS in generated HTML.
- Shortened default `Item` and `Document` string formatting.

# 0.0.9 (2014-01-21)

- Added top-down link checking.
- Non-normative items with a zero-ended level are now headings.
- Added a CSS for generated HTML.
- The 'publish' command now accepts an output file path.

# 0.0.8 (2014-01-16)

- Searching for 'ref' will now also find filenames.
- Item files can now contain arbitrary fields.
- Document prefixes can now contain numbers, dashes, and periods.
- Added a 'normative' attribute to the Item class.

# 0.0.7 (2013-12-09)

- Always showing 'ref' in items.
- Reloading item attributes after a save.
- Inserting lines breaks after sentences in item 'text'.

# 0.0.6 (2013-12-04)

- Added basic report creation via `doorstop publish ...`.

# 0.0.5 (2013-11-20)

- Added item link and reference validation.
- Added cached of loaded items.
- Added preliminary VCS support for Git and Veracity.

# 0.0.4 (2013-11-04)

- Implemented `add`, `remove`, `link`, and `unlink` commands.
- Added basic tree validation.

# 0.0.3 (2013-10-17)

- Added the initial `Document` class.
- Items can now be ordered by 'level' in a document.
- Initial tutorial created.

# 0.0.2 (2013-09-25)

- Changed `doorstop init` to `doorstop new`.
- Added the initial `Item` class.
- Added stubs for the `Document` class.

# 0.0.1 (2013-09-11)

- Initial release of Doorstop.<|MERGE_RESOLUTION|>--- conflicted
+++ resolved
@@ -1,12 +1,10 @@
-<<<<<<< HEAD
 # 2.2 (beta)
 
 - Added support for UTF-8 symbols in references. ([@stanislaw ](https://github.com/doorstop-dev/doorstop/pull/485))
-=======
+
 # 2.1.4 (2021-01-15)
 
 - Updated `markdown` to fix `AttributeError` in `doorstop-server`.
->>>>>>> b211f8d5
 
 # 2.1.3 (2021-01-14)
 
