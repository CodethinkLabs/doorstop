--- conflicted
+++ resolved
@@ -207,15 +207,9 @@
 
     def test_extended(self):
         """Verify an extended attribute can be used."""
-<<<<<<< HEAD
-        text = "This is an extended attribute."
-        self.item.set('comment', text)
-        self.assertEqual(text, self.item.get('comment'))
-=======
         self.item.set('ext1', 'foobar')
         self.assertEqual('foobar', self.item.get('ext1'))
         self.assertEqual(['ext1'], self.item.extended)
->>>>>>> 9bc641e6
 
     def test_extended_get_standard(self):
         """Verify extended attribute access can get standard properties."""
