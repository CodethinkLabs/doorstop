"""Unit tests for the doorstop.core.types module."""

import unittest

<<<<<<< HEAD
from doorstop.core.types import Text, Level


class TestText(unittest.TestCase):  # pylint: disable=R0904

    """Unit tests for the Text class."""  # pylint: disable=C0103,W0212

    def setUp(self):
        self.text = Text("Hello, world!")
=======
from doorstop.core.types import ID, Level
from doorstop.common import DoorstopError


class TestID(unittest.TestCase):  # pylint: disable=R0904

    """Unit tests for the ID class."""  # pylint: disable=C0103,W0212

    def setUp(self):
        self.id1 = ID('REQ001')
        self.id2 = ID('TST-02')
        self.id3 = ID('SYS', '-', 3, 5)

    def test_init(self):
        """Verify IDs parse errors are correct."""
        identifier = ID('REQ')
        self.assertRaises(DoorstopError, getattr, identifier, 'prefix')
        identifier = ID('REQ-?')
        self.assertRaises(DoorstopError, getattr, identifier, 'number')
        self.assertRaises(TypeError, ID, 'REQ', '-')
        self.assertRaises(TypeError, ID, 'REQ', '-', 42)
        self.assertRaises(TypeError, ID, 'REQ', '-', 42, 3, 'extra')

    def test_repr(self):
        """Verify IDs can be represented."""
        self.assertEqual("ID('REQ001')", repr(self.id1))
        self.assertEqual("ID('TST-02')", repr(self.id2))
        self.assertEqual("ID('SYS-00003')", repr(self.id3))

    def test_str(self):
        """Verify IDs can be converted to strings."""
        self.assertEqual('REQ001', str(self.id1))
        self.assertEqual('TST-02', str(self.id2))
        self.assertEqual('SYS-00003', str(self.id3))

    def test_eq(self):
        """Verify IDs can be equated."""
        self.assertEqual(ID('REQ.001'), ID('req', '', 1, 3))
        self.assertEqual(ID('REQ1'), ID('REQ', '', 1, 3))
        self.assertNotEqual(ID('REQ.2'), ID('REQ', '-', 1, 3))
        self.assertEqual(ID('REQ1'), ID('REQ001 (@/req1.yml)'))
        self.assertEqual('req1', ID('REQ001'))
        self.assertNotEqual(None, ID('REQ001'))

    def test_sort(self):
        """Verify IDs can be sorted."""
        ids = [ID('a'), ID('a1'), ID('a2'), ID('b')]
        self.assertListEqual(ids, sorted(ids))

    def test_prefix(self):
        """Verify IDs have prefixes."""
        self.assertEqual('REQ', self.id1.prefix)
        self.assertEqual('TST', self.id2.prefix)
        self.assertEqual('SYS', self.id3.prefix)

    def test_number(self):
        """Verify IDs have numbers."""
        self.assertEqual(1, self.id1.number)
        self.assertEqual(2, self.id2.number)
        self.assertEqual(3, self.id3.number)
>>>>>>> fb8a1456


class TestLevel(unittest.TestCase):  # pylint: disable=R0904

    """Unit tests for the Level class."""  # pylint: disable=C0103,W0212

    def setUp(self):
        self.level_1 = Level('1')
        self.level_1_2 = Level('1.2')
        self.level_1_2_heading = Level('1.2.0')
        self.level_1_2_3 = Level('1.2.3')

    def test_init(self):
        """Verify levels can be parsed."""
        self.assertEqual((1, 0), Level((1, 0)).value)
        self.assertEqual((1,), Level((1)).value)
        self.assertEqual((1,), Level(()).value)
        self.assertEqual((1, 0), Level(Level('1.0')).value)

    def test_repr(self):
        """Verify levels can be represented."""
        self.assertEqual("Level('1')", repr(self.level_1))
        self.assertEqual("Level('1.2')", repr(self.level_1_2))
        self.assertEqual("Level('1.2.0')", repr(self.level_1_2_heading))
        self.assertEqual("Level('1.2.3')", repr(self.level_1_2_3))

    def test_str(self):
        """Verify levels can be converted to strings."""
        self.assertEqual('1', str(self.level_1))
        self.assertEqual('1.2', str(self.level_1_2))
        self.assertEqual('1.2.0', str(self.level_1_2_heading))
        self.assertEqual('1.2.3', str(self.level_1_2_3))

    def test_len(self):
        """Verify a level length is equal to number of non-heading parts."""
        self.assertEqual(1, len(self.level_1))
        self.assertEqual(2, len(self.level_1_2))
        self.assertEqual(2, len(self.level_1_2_heading))
        self.assertEqual(3, len(self.level_1_2_3))

    def test_eq(self):
        """Verify levels can be equated."""
        self.assertNotEqual(self.level_1, self.level_1_2)
        self.assertEqual(self.level_1_2, Level([1, 2]))
        self.assertEqual(self.level_1_2, (1, 2))
        self.assertEqual(self.level_1_2, self.level_1_2_heading)

    def test_eq_other(self):
        """Verify levels can be equated with non-levels."""
        self.assertNotEqual(self.level_1, None)
        self.assertEqual((1, 2, 0), self.level_1_2_heading)
        self.assertEqual((1, 2), self.level_1_2_heading)

    def test_lt(self):
        """Verify levels can be compared."""
        self.assertLess(self.level_1, self.level_1_2)
        self.assertLess(self.level_1_2, [1, 3])
        self.assertGreater(self.level_1_2_3, self.level_1_2)

    def test_hash(self):
        """Verify level's can be hashed."""
        levels = {Level('1.2'): 1, Level('1.2.3'): 2}
        self.assertIn(self.level_1_2, levels)
        self.assertNotIn(self.level_1_2_heading, levels)

    def test_add(self):
        """Verify levels can be incremented."""
        level = self.level_1_2
        level += 1
        self.assertEqual(Level('1.3'), level)
        self.assertEqual(Level('1.5'), level + 2)

    def test_add_heading(self):
        """Verify (heading) levels can be incremented."""
        level = self.level_1_2_heading
        level += 2
        self.assertEqual(Level('1.4.0'), level)

    def test_sub(self):
        """Verify levels can be decremented."""
        level = self.level_1_2_3
        level -= 1
        self.assertEqual(Level('1.2.2'), level)
        self.assertEqual(Level('1.2.1'), level - 1)

    def test_sub_heading(self):
        """Verify (heading) levels can be decremented."""
        level = self.level_1_2_heading
        level -= 1
        self.assertEqual(Level('1.1.0'), level)

    def test_sub_zero(self):
        """Verify levels cannot be decremented to zero."""
        level = self.level_1_2
        level -= 2
        self.assertEqual(Level('1.1'), level)

    def test_rshift(self):
        """Verify levels can be indented."""
        level = self.level_1_2
        level >>= 1
        self.assertEqual(Level('1.2.1'), level)
        self.assertEqual(Level('1.2.1.1'), level >> 1)

    def test_rshift_heading(self):
        """Verify (heading) levels can be indented."""
        level = self.level_1_2_heading
        level >>= 2
        self.assertEqual(Level('1.2.1.1.0'), level)

    def test_lshift(self):
        """Verify levels can be dedented."""
        level = self.level_1_2_3
        level <<= 1
        self.assertEqual(Level('1.2'), level)
        self.assertEqual(Level('1'), level << 1)

    def test_lshift_heading(self):
        """Verify (heading) levels can be dedented."""
        level = self.level_1_2_heading
        level <<= 1
        self.assertEqual(Level('1.0'), level)

    def test_lshift_empty(self):
        """Verify levels can be dedented."""
        level = self.level_1_2_3
        level <<= 4
        self.assertEqual(Level('1'), level)

    def test_value(self):
        """Verify levels can be converted to their values."""
        self.assertEqual((1,), self.level_1.value)
        self.assertEqual((1, 2), self.level_1_2.value)
        self.assertEqual((1, 2, 0), self.level_1_2_heading.value)
        self.assertEqual((1, 2, 3), self.level_1_2_3.value)

    def test_yaml(self):
        """Verify levels can be converted to their YAML representation."""
        self.assertEqual(1, self.level_1.yaml)
        self.assertEqual(1.2, self.level_1_2.yaml)
        self.assertEqual('1.2.0', self.level_1_2_heading.yaml)
        self.assertEqual('1.2.3', self.level_1_2_3.yaml)

    def test_copy(self):
        """Verify levels can be copied."""
        level = self.level_1_2.copy()
        self.assertEqual(level, self.level_1_2)
        level += 1
        self.assertNotEqual(level, self.level_1_2)


class TestModule(unittest.TestCase):  # pylint: disable=R0904

    """Unit tests for the doorstop.core.types module."""  # pylint: disable=C0103

    pass<|MERGE_RESOLUTION|>--- conflicted
+++ resolved
@@ -2,18 +2,7 @@
 
 import unittest
 
-<<<<<<< HEAD
-from doorstop.core.types import Text, Level
-
-
-class TestText(unittest.TestCase):  # pylint: disable=R0904
-
-    """Unit tests for the Text class."""  # pylint: disable=C0103,W0212
-
-    def setUp(self):
-        self.text = Text("Hello, world!")
-=======
-from doorstop.core.types import ID, Level
+from doorstop.core.types import ID, Text, Level
 from doorstop.common import DoorstopError
 
 
@@ -73,7 +62,14 @@
         self.assertEqual(1, self.id1.number)
         self.assertEqual(2, self.id2.number)
         self.assertEqual(3, self.id3.number)
->>>>>>> fb8a1456
+
+
+class TestText(unittest.TestCase):  # pylint: disable=R0904
+
+    """Unit tests for the Text class."""  # pylint: disable=C0103,W0212
+
+    def setUp(self):
+        self.text = Text("Hello, world!")
 
 
 class TestLevel(unittest.TestCase):  # pylint: disable=R0904
