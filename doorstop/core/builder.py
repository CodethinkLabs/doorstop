"""Functions to build a tree and access documents and items."""

import os

from doorstop.common import DoorstopError
from doorstop.core import log, vcs
from doorstop.core.tree import Tree
from doorstop.core.document import Document


_TREE = None  # implicit tree for convenience functions


def build(cwd=None, root=None):
    """Build a tree from the current working directory or explicit root.

    :param cwd: current working directory
    :param root: path to root of the working copy

    :raises: :class:`~doorstop.common.DoorstopError` when the tree
    `cannot be built

    :return: new :class:`~doorstop.core.tree.Tree`

    """
    documents = []

    # Find the root of the working copy
    cwd = cwd or os.getcwd()
    root = root or vcs.find_root(cwd)

    # Find all documents in the working copy
    log.info("looking for documents in {}...".format(root))
    _document_from_path(root, root, documents)
    for dirpath, dirnames, _ in os.walk(root):
        for dirname in dirnames:
            path = os.path.join(dirpath, dirname)
            _document_from_path(path, root, documents)

    # Build the tree
    if not documents:
        log.info("no documents found in: {}".format(root))
    log.info("building tree...")
    tree = Tree.from_list(documents, root=root)
    log.info("built tree: {}".format(tree))
    return tree


def _document_from_path(path, root, documents):
    """Attempt to create and append a document from the specified path.

    :param path: path to a potential document
    :param root: path to root of working copy
    :param documents: list of :class:`~doorstop.core.document.Document`
        to append results

    """
    try:
        document = Document(path, root, tree=None)  # tree attached later
    except DoorstopError:
        pass  # no document in directory
    else:
        if document.skip:
<<<<<<< HEAD
            log.debug("skipping document: {}".format(document))
=======
            logging.debug("skipped document: {}".format(document))
>>>>>>> 4457f48c
        else:
            log.info("found document: {}".format(document))
            documents.append(document)


def find_document(prefix):
    """Find a document without an explicitly building a tree."""
    tree = _get_tree()
    document = tree.find_document(prefix)
    return document


def find_item(identifier):
    """Find an item without an explicitly building a tree."""
    tree = _get_tree()
    item = tree.find_item(identifier)
    return item


def _get_tree():
    """Get a shared tree for convenience functions."""
    global _TREE  # pylint: disable=W0603
    if _TREE is None:
        _TREE = build()
    return _TREE


def _set_tree(value):
    """Set the shared tree to a specific value (for testing)."""
    global _TREE  # pylint: disable=W0603
    _TREE = value


def _clear_tree():
    """Force the shared tree to be rebuilt."""
    global _TREE  # pylint: disable=W0603
    _TREE = None<|MERGE_RESOLUTION|>--- conflicted
+++ resolved
@@ -61,11 +61,7 @@
         pass  # no document in directory
     else:
         if document.skip:
-<<<<<<< HEAD
-            log.debug("skipping document: {}".format(document))
-=======
-            logging.debug("skipped document: {}".format(document))
->>>>>>> 4457f48c
+            log.debug("skipped document: {}".format(document))
         else:
             log.info("found document: {}".format(document))
             documents.append(document)
