--- conflicted
+++ resolved
@@ -21,8 +21,9 @@
     SKIP = '.doorstop.skip'  # indicates this document should be skipped
 
     DEFAULT_PREFIX = 'REQ'
+    DEFAULT_SEP = ''
     DEFAULT_DIGITS = 3
-    DEFAULT_SEP = ''
+
     DEFAULT_PARENT = None  # a parent of None indicates this is the root
 
     def __init__(self, path, root=os.getcwd(),
@@ -50,8 +51,8 @@
         self._data = {}
         # Set default values
         self._data['prefix'] = _prefix or Document.DEFAULT_PREFIX
+        self._data['sep'] = _sep or Document.DEFAULT_SEP
         self._data['digits'] = _digits or Document.DEFAULT_DIGITS
-        self._data['sep'] = _sep or Document.DEFAULT_SEP
         self._data['parent'] = _parent or Document.DEFAULT_PARENT
 
     def __repr__(self):
@@ -90,13 +91,8 @@
 
         @raise DoorstopError: if the document already exists
         """
-<<<<<<< HEAD
         # TODO: raise a specific exception
-        assert sep is None or sep in settings.SEP_CHARS
-=======
-        # TODO: remove after testing or raise a specific exception
         assert not sep or sep in settings.SEP_CHARS
->>>>>>> 9efdf041
         config = os.path.join(path, Document.CONFIG)
         # Check for an existing document
         if os.path.exists(config):
@@ -196,19 +192,6 @@
 
     @property
     @auto_load
-    def digits(self):
-        """Get the number of digits to use for new item IDs."""
-        return self._data['digits']
-
-    @digits.setter
-    @auto_save
-    def digits(self, value):
-        """Set the number of digits to use for new item IDs."""
-        self._data['digits'] = value
-        # TODO: should the new digits be applied to all items?
-
-    @property
-    @auto_load
     def sep(self):
         """Get the prefix-number separator to use for new item IDs."""
         return self._data['sep']
@@ -221,6 +204,19 @@
         assert not value or value in settings.SEP_CHARS
         self._data['sep'] = value.strip()
         # TODO: should the new separator be applied to all items?
+
+    @property
+    @auto_load
+    def digits(self):
+        """Get the number of digits to use for new item IDs."""
+        return self._data['digits']
+
+    @digits.setter
+    @auto_save
+    def digits(self, value):
+        """Set the number of digits to use for new item IDs."""
+        self._data['digits'] = value
+        # TODO: should the new digits be applied to all items?
 
     @property
     @auto_load
