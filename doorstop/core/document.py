--- conflicted
+++ resolved
@@ -12,11 +12,7 @@
 from doorstop.core.item import Item
 from doorstop import settings
 
-<<<<<<< HEAD
-log = common.logger(__name__)  # pylint: disable=C0103
-=======
 log = common.logger(__name__)
->>>>>>> 323cb807
 
 
 class Document(BaseValidatable, BaseFileObject):  # pylint: disable=R0902,R0904
