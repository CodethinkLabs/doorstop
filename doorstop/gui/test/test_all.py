--- conflicted
+++ resolved
@@ -42,13 +42,8 @@
         self.assertIsInstance(gui.tk, Mock)
 
 
-<<<<<<< HEAD
-@patch('doorstop.gui.main.run', Mock(return_value=True))  # pylint: disable=R0904
-class TestLogging(unittest.TestCase):  # pylint: disable=R0904
-=======
-@patch('doorstop.gui.main._run', Mock(return_value=True))
+@patch('doorstop.gui.main.run', Mock(return_value=True))
 class TestLogging(unittest.TestCase):
->>>>>>> 25c6a0fc
 
     """Integration tests for the Doorstop GUI logging."""
 
